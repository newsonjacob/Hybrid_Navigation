--- conflicted
+++ resolved
@@ -105,24 +105,12 @@
     log_file = None
     if nav_mode == "reactive":
         log_file = open(flow_dir / f"reactive_log_{timestamp}.csv", "w")
-<<<<<<< HEAD
-    log_file.write(
-        "frame,flow_left,flow_center,flow_right,"
-        "delta_left,delta_center,delta_right,flow_std,"
-        "left_count,center_count,right_count,"
-        "brake_thres,fps,"
-        "state,collided,obstacle,side_safe,"
-        "pos_x,pos_y,pos_z,yaw,speed,"
-        "time,features,simgetimage_s,decode_s,processing_s,loop_s,cpu_percent,memory_rss,"
-        "sudden_rise,center_blocked,combination_flow,minimum_flow\n"
-    )
-    if nav_mode == "reactive":
-=======
+
         log_file.write(
             "frame,flow_left,flow_center,flow_right,"
             "delta_left,delta_center,delta_right,flow_std,"
             "left_count,center_count,right_count,"
-            "brake_thres,dodge_thres,fps,"
+            "brake_thres,fps,"
             "state,collided,obstacle,side_safe,"
             "pos_x,pos_y,pos_z,slam_x,slam_y,slam_z,yaw,speed,"
             "time,features,simgetimage_s,decode_s,processing_s,loop_s,cpu_percent,memory_rss,"
@@ -136,7 +124,7 @@
             "frame,time,state,pos_x,pos_y,pos_z,slam_x,slam_y,slam_z,"
             "yaw,speed,cpu_percent,memory_mb,covariance,inliers,slam_confidence\n"
         )
->>>>>>> f52711f2
+
         retain_recent_logs(str(flow_dir))
         retain_recent_logs(str(output_base / "logs"))
     retain_recent_files(str(output_base / "analysis"), "slam_traj_*.html", keep=5)
