--- conflicted
+++ resolved
@@ -137,12 +137,9 @@
         if len(good_old) == 0:
             return np.array([]), np.array([]), 0.0
         
-<<<<<<< HEAD
         flow_vectors = (good_new - good_old).reshape(-1, 2)
         good_old = good_old.reshape(-1, 2)
-=======
-        flow_vectors = good_new - good_old
->>>>>>> b20caa17
+
         magnitudes = np.linalg.norm(flow_vectors, axis=1) / dt
 
         # Filter out low-magnitude background flow
