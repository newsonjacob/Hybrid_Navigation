--- conflicted
+++ resolved
@@ -98,26 +98,16 @@
         logger.error(f"Traceback: {traceback.format_exc()}")
 
     try:
-<<<<<<< HEAD
-=======
-        from uav.utils import retain_recent_views
-
->>>>>>> 041cd3c1
         retain_recent_views(str(analysis_dir), 5)
         logger.info("Old analysis files cleaned up")
     except Exception as cleanup_error:
         logger.error(f"Error retaining recent views: {cleanup_error}")
 
     try:
-<<<<<<< HEAD
         if os.path.exists(paths.STOP_FLAG_PATH):
             os.remove(paths.STOP_FLAG_PATH)
-            logger.info("✅ Stop flag file removed")
-=======
-        if os.path.exists(STOP_FLAG_PATH):
-            os.remove(STOP_FLAG_PATH)
             logger.info("Stop flag file removed")
->>>>>>> 041cd3c1
+
     except Exception as flag_error:
         logger.error(f"Error removing stop flag file: {flag_error}")
 
