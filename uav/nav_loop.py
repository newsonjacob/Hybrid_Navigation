--- conflicted
+++ resolved
@@ -344,39 +344,6 @@
                 yaw = airsim.to_eularian_angles(pose.orientation)[2]
             except Exception:
                 pass
-<<<<<<< HEAD
-        
-        # Create log line compatible with existing analysis format
-        # Format: frame,flow_left,flow_center,flow_right,delta_left,delta_center,delta_right,flow_std,
-        #         left_count,center_count,right_count,brake_thres,fps,state,collided,obstacle,side_safe,
-        #         pos_x,pos_y,pos_z,yaw,speed,time,features,simgetimage_s,decode_s,processing_s,loop_s,cpu_percent,memory_rss,
-        #         sudden_rise,center_blocked,combination_flow,minimum_flow
-        
-        log_line = (f"{frame_count},"         # frame
-                   f"0.0,0.0,0.0,"           # flow_left,flow_center,flow_right (N/A for SLAM)
-                   f"0.0,0.0,0.0,"           # delta_left,delta_center,delta_right (N/A)
-                   f"0.0,"                   # flow_std (N/A)
-                   f"0,0,0,"                 # left_count,center_count,right_count (N/A)
-                   f"0.0,"                   # brake_thres (N/A)
-                   f"10.0,"                  # fps (approximate SLAM rate)
-                   f"{slam_state}_WP{waypoint_index + 1}," # state (includes waypoint info)
-                   f"0,"                     # collided (assume no collision)
-                   f"0,"                     # obstacle (N/A for SLAM)
-                   f"1,"                     # side_safe (assume safe)
-                   f"{gt_x:.6f},{gt_y:.6f},{gt_z:.6f}," # GT coordinates
-                   f"{yaw:.6f},"             # yaw
-                   f"{speed:.6f},"           # speed
-                   f"{time_now:.6f},"        # time
-                   f"0,"                     # features (could add SLAM feature count later)
-                   f"0.0,0.0,0.0,"          # simgetimage_s,decode_s,processing_s (N/A)
-                   f"0.1,"                   # loop_s (SLAM loop time ~0.1s)
-                   f"0.0,0,"                 # cpu_percent,memory_rss (could add later)
-                   f"0,0,"                   # sudden_rise,center_blocked (N/A)
-                   f"{dist_to_goal:.6f},"    # combination_flow (repurpose for distance to goal)
-                   f"{action}\n")            # minimum_flow (repurpose for action)
-        
-        # Write to log file
-=======
 
         from slam_bridge import slam_receiver
         covariance = slam_receiver.get_latest_covariance()
@@ -405,7 +372,6 @@
             f"{'' if confidence is None else f'{confidence:.4f}'}\n"
         )
 
->>>>>>> f52711f2
         ctx.log_file.write(log_line)
 
         if frame_count % 5 == 0:
