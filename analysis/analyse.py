--- conflicted
+++ resolved
@@ -620,13 +620,10 @@
 
         if args.output.lower().endswith(".html"):
             logger.info("Generating HTML analysis report...")
-<<<<<<< HEAD
+
             log_input = args.logs[0] if len(args.logs) == 1 else args.logs
             analyse_logs(log_input, args.output)
-=======
-            log_arg = args.logs[0] if len(args.logs) == 1 else args.logs
-            analyse_logs(log_arg, args.output)
->>>>>>> 1f53b83f
+
             logger.info(f"✅ Flight analysis completed successfully")
         else:
             if len(args.logs) != 1:
