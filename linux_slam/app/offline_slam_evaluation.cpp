--- conflicted
+++ resolved
@@ -46,10 +46,6 @@
 }
 
 int main(int argc, char **argv) {
-<<<<<<< HEAD
-=======
-    namespace fs = std::filesystem;
->>>>>>> 17d65f3a
 
     string data_dir = "";
     vector<string> args;
@@ -69,11 +65,8 @@
         return 1;
     }
 
-<<<<<<< HEAD
+
     std::string base_path = data_dir.empty() ? "." : data_dir;
-=======
-    fs::path base_path = data_dir.empty() ? fs::current_path() : fs::path(data_dir);
->>>>>>> 17d65f3a
 
     string vocab = args[0];
     string settings = args[1];
@@ -141,20 +134,16 @@
 
     // Process each frame
     for (size_t i = 0; i < rgb_files.size(); ++i) {
-<<<<<<< HEAD
         std::string rgb_path = join_path(base_path, rgb_files[i]);
         std::string depth_path = join_path(base_path, depth_files[i]);
-=======
-        fs::path rgb_path = base_path / rgb_files[i];
-        fs::path depth_path = base_path / depth_files[i];
->>>>>>> 17d65f3a
+
 
         cout << "[DEBUG] Frame " << i << " timestamps - RGB: " << timestamps[i] << endl;
         cout << "[DEBUG] Loading RGB image from: " << rgb_path << endl;
         cout << "[DEBUG] Loading Depth image from: " << depth_path << endl;
 
-        cv::Mat imRGB = cv::imread(rgb_path.string(), cv::IMREAD_UNCHANGED);
-        cv::Mat imD = cv::imread(depth_path.string(), cv::IMREAD_UNCHANGED);
+        cv::Mat imRGB = cv::imread(rgb_path, cv::IMREAD_UNCHANGED);
+        cv::Mat imD = cv::imread(depth_path, cv::IMREAD_UNCHANGED);
 
         if (imRGB.empty() || imD.empty()) {
             cerr << "[Warning] Skipping frame " << i << " due to failed image load." << endl;
