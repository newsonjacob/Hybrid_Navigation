--- conflicted
+++ resolved
@@ -106,12 +106,10 @@
 
     if (video_file.empty())
         video_file = join_path(log_dir, "slam_feed.avi");
-<<<<<<< HEAD
+
 
     // Log the chosen output path early for troubleshooting
     log_event(std::string("[DEBUG] Video output file: ") + video_file);
-=======
->>>>>>> 926a55d2
 
     create_directories(log_dir);
     create_directories(flag_dir);
@@ -433,14 +431,13 @@
                         bool is_color = !imLeft.empty();
                         cv::Size sz = is_color ? imLeft.size() : imLeftGray.size();
                         int fourcc = cv::VideoWriter::fourcc('M','J','P','G');
-<<<<<<< HEAD
+
                         std::ostringstream omsg;
                         omsg << "[DEBUG] Initialising VideoWriter: path=" << video_file
                              << ", size=" << sz.width << "x" << sz.height
                              << ", color=" << (is_color ? "true" : "false");
                         log_event(omsg.str());
-=======
->>>>>>> 926a55d2
+
                         slam_video_writer.open(video_file, fourcc, 30.0, sz, is_color);
                         if (!slam_video_writer.isOpened()) {
                             log_event("[ERROR] Failed to open video writer: " + video_file);
@@ -450,10 +447,9 @@
                         }
                     }
                     if (video_writer_initialized && slam_video_writer.isOpened()) {
-<<<<<<< HEAD
+
                         log_event("[DEBUG] Writing frame to video file");
-=======
->>>>>>> 926a55d2
+
                         if (!imLeft.empty()) {
                             slam_video_writer.write(imLeft);
                         } else {
@@ -763,14 +759,12 @@
     slam_server::cleanup_resources(sock, server_fd, pose_sock);
     if (pose_log_stream.is_open()) pose_log_stream.close();
     log_event("[DEBUG] Sockets closed. SLAM server shutting down.");
-<<<<<<< HEAD
+
     if (slam_video_writer.isOpened()) {
         log_event("[DEBUG] Releasing video writer");
         slam_video_writer.release();
     }
-=======
-    if (slam_video_writer.isOpened()) slam_video_writer.release();
->>>>>>> 926a55d2
+
     SLAM.Shutdown();
 
     SLAM.SaveTrajectoryTUM(join_path(log_dir, "CameraTrajectory.txt"));
