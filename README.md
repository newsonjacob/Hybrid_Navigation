# Reactive Optical Flow UAV Navigation
[![CI](https://github.com/newsonjacob/ReactiveOptical_Flow/actions/workflows/tests.yml/badge.svg)](https://github.com/newsonjacob/ReactiveOptical_Flow/actions/workflows/tests.yml)

This repository contains the implementation of a reactive obstacle avoidance system for a simulated UAV using optical flow. The UAV operates in a GPS-denied environment simulated via AirSim and Unreal Engine 4.

---
## 📦 Features

- Real-time optical flow tracking using Lucas-Kanade method
- Zone-based obstacle avoidance using vector summation
- Modular helpers for obstacle detection and side safety
- Logs flight data to CSV for post-flight analysis
- The pose comparison CSV now records the current navigation state
- Visualises 3D flight paths with interactive HTML output
- Compatible with a custom stereo camera setup (`oakd_camera`)
- Stereo images are streamed in grayscale to reduce processing overhead
- Works with auto-launched AirSim simulation
- Receives SLAM poses via a `PoseReceiver` that can be started and stopped programmatically
- SLAM poses now include orientation and are corrected by `Navigator.slam_to_goal` using `config.SLAM_YAW_OFFSET`
- Integrated frontier-based exploration using SLAM map points
- SLAM loop checks depth ahead and dodges obstacles before advancing
- Performs an initial SLAM calibration manoeuvre after takeoff that returns the drone to face forward

SLAM poses contain both position and orientation. When a pose matrix is passed to `Navigator.slam_to_goal`, the yaw angle is extracted and corrected by `config.SLAM_YAW_OFFSET` before commanding the drone.

---

## Installation

Install the pinned dependencies and the package:

```bash
pip install -r requirements.txt
pip install -e .
```

## 🚁 How It Works

- A drone is spawned in a UE4 + AirSim environment
- The system captures images from a front-facing virtual camera
- Optical flow vectors are extracted and used to detect motion in different zones
- The UAV avoids obstacles by adjusting yaw based on zone flow magnitudes
- After the first forward command a brief grace period suppresses additional navigation actions

### Navigation Workflow

1. `navigation_loop` polls perception results and checks for exit conditions.
2. `update_navigation_state` converts perception data into a navigation decision.
3. `navigation_step` performs obstacle detection, dodging and recovery.
4. `log_and_record_frame` overlays telemetry and records the frame for analysis.

---

## 🔧 Setup Instructions

1. Clone this repository:
   ```bash
   git clone https://github.com/newsonjacob/ReactiveOptical_Flow.git
   cd ReactiveOptical_Flow
   ```

2. Install required Python packages using the pinned versions:
   ```bash
   pip install -r requirements.txt
   pip install -e .
   ```

3. Place a valid AirSim `settings.json` at:
   ```
   C:\Users\<YourUsername>\Documents\AirSim\settings.json
   ```

   Example config to enable oakd-style stereo camera:
   ```json
   {
     "SettingsVersion": 1.2,
     "SimMode": "Multirotor",
     "Vehicles": {
       "UAV": {
         "VehicleType": "SimpleFlight",
         "AutoCreate": true,
         "Cameras": {
           "oakd_camera": {
             "CaptureSettings": [
               {
                 "ImageType": 0,
                 "Width": 1280,
                 "Height": 720,
                 "FOV_Degrees": 90
               }
             ],
             "X": 0.0,
             "Y": 0.0,
             "Z": -0.1,
             "Pitch": 0.0,
             "Roll": 0.0,
             "Yaw": 0.0
           }
         }
       }
     }
   }
   ```

4. Build your Unreal map and generate a packaged `.exe` (e.g. `Blocks.exe`).

5. Edit `config.ini` to point to your AirSim `settings.json`, UE4 executables and the SLAM networking details. The `[network]` section controls the IP and port used by the image streamer and pose receiver. The streamer also reads `SLAM_SERVER_HOST`, `SLAM_SERVER_PORT` and `CONNECT_RETRIES` from the environment (or command line) so these values can be overridden without editing the config file.

6. Run the system:
   ```bash
   hybrid-nav
   ```
   You can override paths at runtime:
   ```bash
   python hybrid-nav --settings-path C:\path\to\settings.json --ue4-path C:\path\to\Blocks.exe
   ```
   To load a different configuration file:
   ```bash
  hybrid-nav --config custom.ini
   ```
   Network addresses can also be overridden:
   ```bash
  hybrid-nav --slam-server-host 10.0.0.2 --slam-server-port 6000 \
             --slam-receiver-host 10.0.0.3 --slam-receiver-port 6001
   ```

## Running Tests

Install the required dependencies and run the test suite:

```bash
pip install -r requirements.txt
pip install -e .
pytest
```

### Command Line Interface

The `hybrid-nav` entry point exposes several options:

| Option | Description |
| ------ | ----------- |
| `--manual-nudge` | Enable manual nudge at frame 5 for testing |
| `--map {reactive, deliberative, hybrid}` | Which map to load |
| `--ue4-path PATH` | Override the path to the Unreal Engine executable |
| `--settings-path PATH` | Path to the AirSim `settings.json` file |
| `--config FILE` | Path to configuration file (default: `config.ini`) |
| `--goal-x INT` | Distance from start to goal on the X axis |
| `--max-duration INT` | Maximum simulation duration in seconds |
| `--nav-mode {slam, reactive}` | Navigation mode to run |
| `--slam-server-host HOST` | SLAM server IP or hostname |
| `--slam-server-port PORT` | SLAM server TCP port |
| `--slam-receiver-host HOST` | Pose receiver IP address |
| `--slam-receiver-port PORT` | Pose receiver TCP port |
| `--slam-covariance-threshold FLOAT` | Covariance threshold for SLAM stability |
| `--slam-inlier-threshold INT` | Minimum inliers for SLAM stability |
| `--log-timestamp STR` | Timestamp used to sync logging across modules |

### SLAM Stability

`is_slam_stable()` evaluates the pose covariance and inlier count to decide if
tracking is reliable. The default thresholds are defined in
`uav.slam_utils` as `COVARIANCE_THRESHOLD = 1.0` and
`MIN_INLIERS_THRESHOLD = 50`. They can be overridden on the command line using
`--slam-covariance-threshold` and `--slam-inlier-threshold` or in the `[slam]`
section of `config.ini`. If either covariance or inlier data is unavailable the
system now treats SLAM tracking as unstable and triggers reinitialisation.

Example quick start:

```bash
hybrid-nav --ue4-path /path/to/Blocks.exe --settings-path ~/Documents/AirSim/settings.json --nav-mode slam
```

### GUI and Flag Files

The Tkinter GUI writes small flag files under `flags/` which the main loop
monitors to coordinate the run. Selecting a mode and pressing *Launch
Simulation* writes `nav_mode.flag`. Once all systems report ready, clicking
*Start Navigation* creates `start_nav.flag` which unblocks the navigation loop.
Pressing the stop button touches `stop.flag` so the running process can safely
land and exit.

### SLAM Utilities

Two helper applications live under `linux_slam/app`:

- `offline_slam_evaluation` now accepts `--data-dir=DIR` to specify where RGB and depth images are loaded from.
- `tcp_slam_server` reads log and flag locations from the command line or the environment variables `SLAM_LOG_DIR`, `SLAM_FLAG_DIR` and `SLAM_IMAGE_DIR`.
- `launch_slam_backend` automatically exports these variables, pointing to the
  repository's `flags/` and `logs/` folders, before starting `tcp_slam_server`.


---

## 📊 Logs and Visualisation

### Enabling Logging

Call `setup_logging()` to configure console output. Provide a file name to also
store logs under `logs/`:

```python
from uav.logging_config import setup_logging
setup_logging("run.log")  # also prints to stdout
```

- Flight logs are stored in `flow_logs/` as `.csv`
- 3D trajectory plots are saved in `analysis/` as interactive `.html` files
- Runtime messages are configured via `uav.logging_config.setup_logging` using the standard `logging` module
- SLAM pose and feature debugging is printed to stdout and stored in `logs/`
- Generate HTML summaries with `analyze-flight LOG.csv`
<<<<<<< HEAD
- Run `python -m slam_bridge.slam_plotter` to record SLAM poses and generate a trajectory HTML file
=======
- Visualise a flight path with `python -m analysis.visualise_flight OUTPUT.html --log LOG.csv --obstacles OBSTACLES.json`
>>>>>>> 1a85570e

---

## 📁 Folder Structure

```
ReactiveOptical_Flow/
├── main.py                   # Main control loop
├── airsim_test.py           # Test AirSim connection
├── test_oakd_camera.py      # Debug camera stream
├── uav/
│   ├── perception.py        # Optical flow tracking
│   ├── navigation.py        # Control logic
│   ├── utils.py             # Helper functions
│   └── __init__.py
├── flow_logs/               # CSV logs of motion + control
├── analysis/                # 3D path visualisations
```

---

## 🚧 Coming Soon

The current system is purely reactive. The following upgrades are planned:

- ✅ **SLAM Integration:** Add stereo ORB-SLAM2 to enable global localisation
- ✅ **FSM-Based Switching:** Use a Finite State Machine to toggle between optical flow and SLAM
- ✅ **Hybrid Navigation Mode:** Leverage both reactive and deliberative control based on context
- ⏳ **Trajectory Comparison:** Benchmark reactive vs SLAM vs hybrid strategies
- ⏳ **ROS Support (optional)**

---

## 🧠 Acknowledgements

- Built using [AirSim](https://github.com/microsoft/AirSim)
- Inspired by biologically inspired reactive navigation strategies

---

## 📬 Contact

For questions, issues, or contributions, reach out via [GitHub Issues](https://github.com/newsonjacob/ReactiveOptical_Flow/issues)<|MERGE_RESOLUTION|>--- conflicted
+++ resolved
@@ -210,11 +210,8 @@
 - Runtime messages are configured via `uav.logging_config.setup_logging` using the standard `logging` module
 - SLAM pose and feature debugging is printed to stdout and stored in `logs/`
 - Generate HTML summaries with `analyze-flight LOG.csv`
-<<<<<<< HEAD
 - Run `python -m slam_bridge.slam_plotter` to record SLAM poses and generate a trajectory HTML file
-=======
 - Visualise a flight path with `python -m analysis.visualise_flight OUTPUT.html --log LOG.csv --obstacles OBSTACLES.json`
->>>>>>> 1a85570e
 
 ---
 
