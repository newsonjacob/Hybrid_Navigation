--- conflicted
+++ resolved
@@ -201,11 +201,7 @@
 - `offline_slam_evaluation` now accepts `--data-dir=DIR` to specify where RGB and depth images are loaded from.
 - `tcp_slam_server` reads log and flag locations from the command line or the environment variables `SLAM_LOG_DIR`, `SLAM_FLAG_DIR` and `SLAM_IMAGE_DIR`.
 - `tcp_slam_server` can record the incoming stereo feed. Provide `--video-file=PATH` or set `SLAM_VIDEO_FILE` to override the default `logs/slam_feed.avi`.
-<<<<<<< HEAD
-- `tcp_slam_server` now also writes `MapPoints.txt` containing the final SLAM map points.
-=======
-- `tcp_slam_server` writes per-frame metrics to `slam_metrics.csv` in the log directory.
->>>>>>> bf7e3ccc
+- `tcp_slam_server` writes per-frame metrics to `slam_metrics.csv` in the log directory. It also writes `MapPoints.txt` containing the final SLAM map points.
 - `launch_slam_backend` automatically exports these variables, pointing to the
   repository's `flags/` and `logs/` folders, before starting `tcp_slam_server`.
 
